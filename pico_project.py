#!/usr/bin/env python3

#
# Copyright (c) 2020 Raspberry Pi (Trading) Ltd.
#
# SPDX-License-Identifier: BSD-3-Clause
#

import threading
import argparse
import os
import shutil
from pathlib import Path
import sys
import subprocess
import platform
import shlex
import csv
from jinja2 import Environment, FileSystemLoader, pass_context

import tkinter as tk
from tkinter import messagebox as mb
from tkinter import filedialog as fd
from tkinter import simpledialog as sd
from tkinter import ttk

CMAKELIST_FILENAME = 'CMakeLists.txt'
COMPILER_NAME = 'arm-none-eabi-gcc'

VSCODE_LAUNCH_FILENAME = 'launch.json'
VSCODE_C_PROPERTIES_FILENAME = 'c_cpp_properties.json'
VSCODE_SETTINGS_FILENAME = 'settings.json'
VSCODE_EXTENSIONS_FILENAME = 'extensions.json'
VSCODE_FOLDER = '.vscode'

CONFIG_UNSET = "Not set"

# Indexed on feature name, tuple contains the C file, the H file and the Cmake project name for the feature
GUI_TEXT = 0
C_FILE = 1
H_FILE = 2
LIB_NAME = 3

BASE_DIR = Path(__file__).resolve().parent
TEMPLATES_DIR = BASE_DIR / 'templates'

# Configure Jinja for templating
jinja_env = Environment(loader=FileSystemLoader(TEMPLATES_DIR))
jinja_env.trim_blocks = True
jinja_env.lstrip_blocks = True
jinja_env.keep_trailing_newline = True

# Additional Jinja filters (can be refactored)


@pass_context
def jinja_find_define(context, peripheral_name, *args, **kwargs):
    func = getattr(context.vars['fragments'], f'{peripheral_name}_define')
    return func(*args, **kwargs)


@pass_context
def jinja_find_initialiser(context, peripheral_name, *args, **kwargs):
    func = getattr(context.vars['fragments'], f'{peripheral_name}_initialiser')
    return func(*args, **kwargs)


jinja_env.filters['find_define'] = jinja_find_define
jinja_env.filters['find_initialiser'] = jinja_find_initialiser

features_list = {
    'spi':     ("SPI",             "spi.c",            "hardware/spi.h",       "hardware_spi"),
    'i2c':     ("I2C interface",   "i2c.c",            "hardware/i2c.h",       "hardware_i2c"),
    'dma':     ("DMA support",     "dma.c",            "hardware/dma.h",       "hardware_dma"),
    'pio':     ("PIO interface",   "pio.c",            "hardware/pio.h",       "hardware_pio"),
    'interp':  ("HW interpolation", "interp.c",        "hardware/interp.h",    "hardware_interp"),
    'timer':   ("HW timer",        "timer.c",          "hardware/timer.h",     "hardware_timer"),
    'watchdog':   ("HW watchdog",     "watch.c",          "hardware/watchdog.h",  "hardware_watchdog"),
    'clocks':  ("HW clocks",       "clocks.c",         "hardware/clocks.h",    "hardware_clocks"),
}

stdlib_examples_list = {
    'uart':     ("UART",                    "uart.c",           "hardware/uart.h",      "hardware_uart"),
    'gpio':    ("GPIO interface",          "gpio.c",           "hardware/gpio.h",      "hardware_gpio"),
    'div':     ("Low level HW Divider",    "divider.c",  "hardware/divider.h",   "hardware_divider")
}

debugger_list = ["SWD", "PicoProbe"]
debugger_config_list = ["raspberrypi-swd.cfg", "picoprobe.cfg"]

configuration_dictionary = list(dict())

isMac = False
isWindows = False


class Parameters():
    def __init__(self, sdkPath, projectRoot, projectName, gui, overwrite, build, features, projects,
                 configs, runFromRAM, examples, uart, usb, cpp, debugger, exceptions, rtti):
        self.sdkPath = sdkPath
        self.projectRoot = projectRoot
        self.projectName = projectName
        self.wantGUI = gui
        self.wantOverwrite = overwrite
        self.wantBuild = build
        self.features = features
        self.projects = projects
        self.configs = configs
        self.wantRunFromRAM = runFromRAM
        self.wantExamples = examples
        self.wantUART = uart
        self.wantUSB = usb
        self.wantCPP = cpp
        self.debugger = debugger
        self.exceptions = exceptions
        self.rtti = rtti


def GetBackground():
    return 'white'


def GetButtonBackground():
    return 'white'


def GetTextColour():
    return 'black'


def GetButtonTextColour():
    return '#c51a4a'


def RunGUI(sdkpath, args):
    root = tk.Tk()
    style = ttk.Style(root)
    style.theme_use('default')

    ttk.Style().configure("TButton", padding=6, relief="groove", border=2,
                          foreground=GetButtonTextColour(), background=GetButtonBackground())
    ttk.Style().configure("TLabel", foreground=GetTextColour(), background=GetBackground())
    ttk.Style().configure("TCheckbutton", foreground=GetTextColour(), background=GetBackground())
    ttk.Style().configure("TRadiobutton", foreground=GetTextColour(), background=GetBackground())
    ttk.Style().configure("TLabelframe", foreground=GetTextColour(), background=GetBackground())
    ttk.Style().configure("TLabelframe.Label", foreground=GetTextColour(), background=GetBackground())
    ttk.Style().configure("TCombobox", foreground=GetTextColour(), background=GetBackground())
    ttk.Style().configure("TListbox", foreground=GetTextColour(), background=GetBackground())

    app = ProjectWindow(root, sdkpath, args)

    app.configure(background=GetBackground())

    root.mainloop()
    sys.exit(0)


def RunWarning(message):
    mb.showwarning('Raspberry Pi Pico Project Generator', message)
    sys.exit(0)


class ChecklistBox(tk.Frame):
    def __init__(self, parent, entries):
        tk.Frame.__init__(self, parent)

        self.vars = []
        for c in entries:
            # This var will be automatically updated by the checkbox
            # The checkbox fills the var with the "onvalue" and "offvalue" as
            # it is clicked on and off
            var = tk.StringVar(value='')  # Off by default for the moment
            self.vars.append(var)
            cb = ttk.Checkbutton(self, var=var, text=c,
                                 onvalue=c, offvalue="",
                                 width=20)
            cb.pack(side="top", fill="x", anchor="w")

    def getCheckedItems(self):
        values = []
        for var in self.vars:
            value = var.get()
            if value:
                values.append(value)
        return values


def thread_function(text, command, ok):
    l = shlex.split(command)
    proc = subprocess.Popen(l, stdout=subprocess.PIPE, stderr=subprocess.STDOUT)
    for line in iter(proc.stdout.readline, ''):
        if not line:
            if ok:
                ok["state"] = tk.NORMAL
            return
        text.insert(tk.END, line)
        text.see(tk.END)

# Function to run an OS command and display the output in a new modal window


class DisplayWindow(tk.Toplevel):
    def __init__(self, parent, title):
        tk.Toplevel.__init__(self, parent)
        self.parent = parent
        self.init_window(title)

    def init_window(self, title):
        self.title(title)

        frame = tk.Frame(self, borderwidth=5, relief=tk.RIDGE)
        frame.pack(fill=tk.X, expand=True, side=tk.TOP)

        scrollbar = tk.Scrollbar(frame)
        self.text = tk.Text(frame, bg='gray14', fg='gray99')
        scrollbar.pack(side=tk.RIGHT, fill=tk.Y)
        self.text.pack(side=tk.LEFT, fill=tk.Y)
        scrollbar.config(command=self.text.yview)
        self.text.config(yscrollcommand=scrollbar.set)

        frame1 = tk.Frame(self, borderwidth=1)
        frame1.pack(fill=tk.X, expand=True, side=tk.BOTTOM)
        self.OKButton = ttk.Button(frame1, text="OK", command=self.OK)
        self.OKButton["state"] = tk.DISABLED
        self.OKButton.pack()

        # make dialog modal
        self.transient(self.parent)
        self.grab_set()

    def OK(self):
        self.destroy()


def RunCommandInWindow(parent, command):
    w = DisplayWindow(parent, command)
    x = threading.Thread(target=thread_function, args=(w.text, command, w.OKButton))
    x.start()
    parent.wait_window(w)


class EditBoolWindow(sd.Dialog):

    def __init__(self, parent, configitem, current):
        self.parent = parent
        self.config_item = configitem
        self.current = current
        sd.Dialog.__init__(self, parent, "Edit boolean configuration")

    def body(self, master):
        self.configure(background=GetBackground())
        ttk.Label(self, text=self.config_item['name']).pack()
        self.result = tk.StringVar()
        self.result.set(self.current)
        ttk.Radiobutton(master, text="True", variable=self.result, value="True").pack(anchor=tk.W)
        ttk.Radiobutton(master, text="False", variable=self.result, value="False").pack(anchor=tk.W)
        ttk.Radiobutton(master, text=CONFIG_UNSET, variable=self.result, value=CONFIG_UNSET).pack(anchor=tk.W)

    def get(self):
        return self.result.get()


class EditIntWindow(sd.Dialog):

    def __init__(self, parent, configitem, current):
        self.parent = parent
        self.config_item = configitem
        self.current = current
        sd.Dialog.__init__(self, parent, "Edit integer configuration")

    def body(self, master):
        self.configure(background=GetBackground())
        str = self.config_item['name'] + "  Max = " + self.config_item['max'] + "  Min = " + self.config_item['min']
        ttk.Label(self, text=str).pack()
        self.input = tk.Entry(self)
        self.input.pack(pady=4)
        self.input.insert(0, self.current)
        ttk.Button(self, text=CONFIG_UNSET, command=self.unset).pack(pady=5)

    def validate(self):
        self.result = self.input.get()
        # Check for numeric entry
        return True

    def unset(self):
        self.result = CONFIG_UNSET
        self.destroy()

    def get(self):
        return self.result


class EditEnumWindow(sd.Dialog):
    def __init__(self, parent, configitem, current):
        self.parent = parent
        self.config_item = configitem
        self.current = current
        sd.Dialog.__init__(self, parent, "Edit Enumeration configuration")

    def body(self, master):
        # self.configure(background=GetBackground())
        values = self.config_item['enumvalues'].split('|')
        values.insert(0, 'Not set')
        self.input = ttk.Combobox(self, values=values, state='readonly')
        self.input.set(self.current)
        self.input.pack(pady=12)

    def validate(self):
        self.result = self.input.get()
        return True

    def get(self):
        return self.result


class ConfigurationWindow(tk.Toplevel):

    def __init__(self, parent, initial_config):
        tk.Toplevel.__init__(self, parent)
        self.master = parent
        self.results = initial_config
        self.init_window(self)

    def init_window(self, args):
        self.configure(background=GetBackground())
        self.title("Advanced Configuration")
        ttk.Label(self, text="Select the advanced options you wish to enable or change. Note that you really should understand the implications of changing these items before using them!").grid(
            row=0, column=0, columnspan=5)
        ttk.Label(self, text="Name").grid(row=1, column=0, sticky=tk.W)
        ttk.Label(self, text="Type").grid(row=1, column=1, sticky=tk.W)
        ttk.Label(self, text="Min").grid(row=1, column=2, sticky=tk.W)
        ttk.Label(self, text="Max").grid(row=1, column=3, sticky=tk.W)
        ttk.Label(self, text="Default").grid(row=1, column=4, sticky=tk.W)
        ttk.Label(self, text="User").grid(row=1, column=5, sticky=tk.W)

        okButton = ttk.Button(self, text="OK", command=self.ok)
        cancelButton = ttk.Button(self, text="Cancel", command=self.cancel)

        self.namelist = tk.Listbox(self, selectmode=tk.SINGLE)
        self.typelist = tk.Listbox(self, selectmode=tk.SINGLE)
        self.minlist = tk.Listbox(self, selectmode=tk.SINGLE)
        self.maxlist = tk.Listbox(self, selectmode=tk.SINGLE)
        self.defaultlist = tk.Listbox(self, selectmode=tk.SINGLE)
        self.valuelist = tk.Listbox(self, selectmode=tk.SINGLE)

        self.descriptionText = tk.Text(self, state=tk.DISABLED, height=2)

        # Make a list of our list boxes to make it all easier to handle
        self.listlist = [self.namelist, self.typelist, self.minlist, self.maxlist, self.defaultlist, self.valuelist]

        scroll = tk.Scrollbar(self, orient=tk.VERTICAL, command=self.yview)

        for box in self.listlist:
            box.config(width=0)
            box.config(yscrollcommand=scroll.set)
            box.bind("<MouseWheel>", self.mousewheel)
            box.bind("<Button-4>", self.mousewheel)
            box.bind("<Button-5>", self.mousewheel)
            box.bind("<<ListboxSelect>>", self.changeSelection)
            box.bind("<Double-Button>", self.doubleClick)
            box.config(exportselection=False)
            box.bind("<Down>", self.OnEntryUpDown)
            box.bind("<Up>", self.OnEntryUpDown)

        scroll.grid(column=7, sticky=tk.N + tk.S)

        i = 0
        for box in self.listlist:
            box.grid(row=2, column=i, padx=0, sticky=tk.W + tk.E)
            i += 1

<<<<<<< HEAD
        self.descriptionText.grid(row = 3, column=0, columnspan=4, sticky=tk.W + tk.E)
        cancelButton.grid(column=5, row = 3, padx=5)
        okButton.grid(column=4, row = 3, sticky=tk.E, padx=5)
=======
        self.descriptionText.grid(row=3, column=0, columnspan=4, sticky=tk.W + tk.E)
        cancelButton.grid(column=4, row=3, sticky=tk.E, padx=5)
        okButton.grid(column=5, row=3, padx=5)
>>>>>>> 4aefc2d5

        # populate the list box with our config options
        for conf in configuration_dictionary:
            self.namelist.insert(tk.END, conf['name'])
            s = conf['type']
            if s == "":
                s = "int"
            self.typelist.insert(tk.END, s)
            self.maxlist.insert(tk.END, conf['max'])
            self.minlist.insert(tk.END, conf['min'])
            self.defaultlist.insert(tk.END, conf['default'])

            # see if this config has a setting, our results member has this predefined from init
            val = self.results.get(conf['name'], CONFIG_UNSET)
            self.valuelist.insert(tk.END, val)
            if val != CONFIG_UNSET:
                self.valuelist.itemconfig(self.valuelist.size() - 1, {'bg': 'green'})

    def yview(self, *args):
        for box in self.listlist:
            box.yview(*args)

    def mousewheel(self, event):
        if (event.num == 4):    # Linux encodes wheel as 'buttons' 4 and 5
            delta = -1
        elif (event.num == 5):
            delta = 1
        else:                   # Windows & OSX
            delta = event.delta

        for box in self.listlist:
            box.yview("scroll", delta, "units")
        return "break"

    def changeSelection(self, evt):
        box = evt.widget
        sellist = box.curselection()

        if sellist:
            index = int(sellist[0])
            config = self.namelist.get(index)
            # Now find the description for that config in the dictionary
            for conf in configuration_dictionary:
                if conf['name'] == config:
                    self.descriptionText.config(state=tk.NORMAL)
                    self.descriptionText.delete(1.0, tk.END)
                    str = config + "\n" + conf['description']
                    self.descriptionText.insert(1.0, str)
                    self.descriptionText.config(state=tk.DISABLED)
                    break
            # Set all the other list boxes to the same index
            for b in self.listlist:
                if b != box:
                    b.selection_clear(0, tk.END)
                    b.selection_set(index)

    def OnEntryUpDown(self, event):
        box = event.widget
        selection = box.curselection()

        if selection:
            index = int(selection[0])
            if event.keysym == 'Up':
                index -= 1
            elif event.keysym == 'Down':
                index += 1

            if 0 <= index < box.size():
                for b in self.listlist:
                    b.selection_clear(0, tk.END)
                    b.selection_set(index)
                    b.see(index)

    def doubleClick(self, evt):
        box = evt.widget
        index = int(box.curselection()[0])
        config = self.namelist.get(index)
        # Get the associated dict entry from our list of configs
        for conf in configuration_dictionary:
            if conf['name'] == config:
                if (conf['type'] == 'bool'):
                    result = EditBoolWindow(self, conf, self.valuelist.get(index)).get()
                elif (conf['type'] == 'int' or conf['type'] == ""):  # "" defaults to int
                    result = EditIntWindow(self, conf, self.valuelist.get(index)).get()
                elif conf['type'] == 'enum':
                    result = EditEnumWindow(self, conf, self.valuelist.get(index)).get()

                # Update the valuelist with our new item
                self.valuelist.delete(index)
                self.valuelist.insert(index, result)
                if result != CONFIG_UNSET:
                    self.valuelist.itemconfig(index, {'bg': 'green'})
                break

    def ok(self):
        # Get the selections, and create a list of them
        for i, val in enumerate(self.valuelist.get(0, tk.END)):
            if val != CONFIG_UNSET:
                self.results[self.namelist.get(i)] = val
            else:
                self.results.pop(self.namelist.get(i), None)

        self.destroy()

    def cancel(self):
        self.destroy()

    def get(self):
        return self.results


# Our main window
class ProjectWindow(tk.Frame):

    def __init__(self, parent, sdkpath, args):
        tk.Frame.__init__(self, parent)
        self.master = parent
        self.sdkpath = sdkpath
        self.init_window(args)
        self.configs = dict()

    def init_window(self, args):
        self.master.title("Raspberry Pi Pico Project Generator")
        self.master.configure(bg=GetBackground())

        mainFrame = tk.Frame(self, bg=GetBackground()).grid(row=0, column=0, columnspan=6, rowspan=12)

        # Need to keep a reference to the image or it will not appear.
        self.logo = tk.PhotoImage(file=self._get_filepath("logo_alpha.gif"))
        logowidget = ttk.Label(
            mainFrame, image=self.logo, borderwidth=0, relief="solid").grid(
            row=0, column=0, columnspan=5, pady=10)

        namelbl = ttk.Label(mainFrame, text='Project Name :').grid(row=2, column=0, sticky=tk.E)
        self.projectName = tk.StringVar()

        if args.name != None:
            self.projectName.set(args.name)
        else:
            self.projectName.set('ProjectName')

        nameEntry = ttk.Entry(mainFrame, textvariable=self.projectName).grid(row=2, column=1, sticky=tk.W+tk.E, padx=5)

        locationlbl = ttk.Label(mainFrame, text='Location :').grid(row=3, column=0, sticky=tk.E)
        self.locationName = tk.StringVar()
        self.locationName.set(os.getcwd())
        locationEntry = ttk.Entry(
            mainFrame, textvariable=self.locationName).grid(
            row=3, column=1, columnspan=3, sticky=tk.W + tk.E, padx=5)
        locationBrowse = ttk.Button(mainFrame, text='Browse', command=self.browse).grid(row=3, column=4)

        # Features section
        featuresframe = ttk.LabelFrame(mainFrame, text="Library Options", relief=tk.RIDGE, borderwidth=2)
        featuresframe.grid(row=4, column=0, columnspan=5, rowspan=5, ipadx=5, padx=5, sticky=tk.E+tk.W)

        # Add features to the list
        v = []
        for i in features_list:
            v.append(features_list[i][GUI_TEXT])

        s = (len(v)//3) + 1

        self.featuresEntry0 = ChecklistBox(featuresframe, v[:s])
        self.featuresEntry0.grid(row=5, column=1, padx=4)
        self.featuresEntry1 = ChecklistBox(featuresframe, v[s:s+s])
        self.featuresEntry1.grid(row=5, column=2, padx=4)
        self.featuresEntry2 = ChecklistBox(featuresframe, v[s+s:])
        self.featuresEntry2.grid(row=5, column=3, padx=4)

        optionsRow = 9

        # output options section
        ooptionsSubframe = ttk.LabelFrame(mainFrame, relief=tk.RIDGE, borderwidth=2, text="Console Options")
        ooptionsSubframe.grid(row=optionsRow, column=0, columnspan=5, rowspan=2,
                              padx=5, pady=5, ipadx=5, ipady=3, sticky=tk.E+tk.W)

        self.wantUART = tk.IntVar()
        self.wantUART.set(args.uart)
        ttk.Checkbutton(
            ooptionsSubframe, text="Console over UART", variable=self.wantUART).grid(
            row=0, column=0, padx=4, sticky=tk.W)

        self.wantUSB = tk.IntVar()
        self.wantUSB.set(args.usb)
        ttk.Checkbutton(ooptionsSubframe, text="Console over USB (Disables other USB use)",
                        variable=self.wantUSB).grid(row=0, column=1, padx=4, sticky=tk.W)

        optionsRow += 2

        # Code options section
        coptionsSubframe = ttk.LabelFrame(mainFrame, relief=tk.RIDGE, borderwidth=2, text="Code Options")
        coptionsSubframe.grid(row=optionsRow, column=0, columnspan=5, rowspan=3,
                              padx=5, pady=5, ipadx=5, ipady=3, sticky=tk.E+tk.W)

        self.wantExamples = tk.IntVar()
        self.wantExamples.set(args.examples)
        ttk.Checkbutton(coptionsSubframe, text="Add examples for Pico library",
                        variable=self.wantExamples).grid(row=0, column=0, padx=4, sticky=tk.W)

        self.wantRunFromRAM = tk.IntVar()
        self.wantRunFromRAM.set(args.runFromRAM)
        ttk.Checkbutton(
            coptionsSubframe, text="Run from RAM", variable=self.wantRunFromRAM).grid(
            row=0, column=1, padx=4, sticky=tk.W)

        self.wantCPP = tk.IntVar()
        self.wantCPP.set(args.cpp)
        ttk.Checkbutton(coptionsSubframe, text="Generate C++",
                        variable=self.wantCPP).grid(row=0, column=3, padx=4, sticky=tk.W)

        ttk.Button(coptionsSubframe, text="Advanced...", command=self.config).grid(row=0, column=4, sticky=tk.E)

        self.wantCPPExceptions = tk.IntVar()
        self.wantCPPExceptions.set(args.cppexceptions)
        ttk.Checkbutton(coptionsSubframe, text="Enable C++ exceptions",
                        variable=self.wantCPPExceptions).grid(row=1, column=0, padx=4, sticky=tk.W)

        self.wantCPPRTTI = tk.IntVar()
        self.wantCPPRTTI.set(args.cpprtti)
        ttk.Checkbutton(coptionsSubframe, text="Enable C++ RTTI",
                        variable=self.wantCPPRTTI).grid(row=1, column=1, padx=4, sticky=tk.W)

        optionsRow += 3

        # Build Options section

        boptionsSubframe = ttk.LabelFrame(mainFrame, relief=tk.RIDGE, borderwidth=2, text="Build Options")
        boptionsSubframe.grid(row=optionsRow, column=0, columnspan=5, rowspan=2,
                              padx=5, pady=5, ipadx=5, ipady=3, sticky=tk.E+tk.W)

        self.wantBuild = tk.IntVar()
        self.wantBuild.set(args.build)
        ttk.Checkbutton(boptionsSubframe, text="Run build after generation",
                        variable=self.wantBuild).grid(row=0, column=0, padx=4, sticky=tk.W)

        self.wantOverwrite = tk.IntVar()
        self.wantOverwrite.set(args.overwrite)
        ttk.Checkbutton(boptionsSubframe, text="Overwrite project if it already exists",
                        variable=self.wantOverwrite).grid(row=0, column=1, padx=4, sticky=tk.W)

        optionsRow += 2

        vscodeoptionsSubframe = ttk.LabelFrame(mainFrame, relief=tk.RIDGE, borderwidth=2, text="IDE Options")
        vscodeoptionsSubframe.grid(row=optionsRow, column=0, columnspan=5, rowspan=2,
                                   padx=5, pady=5, ipadx=5, ipady=3, sticky=tk.E+tk.W)

        self.wantVSCode = tk.IntVar()
        ttk.Checkbutton(vscodeoptionsSubframe, text="Create VSCode project",
                        variable=self.wantVSCode).grid(row=0, column=0, padx=4, sticky=tk.W)

        ttk.Label(vscodeoptionsSubframe, text="     Debugger:").grid(row=0, column=1, padx=4, sticky=tk.W)

        self.debugger = ttk.Combobox(vscodeoptionsSubframe, values=debugger_list, state="readonly")
        self.debugger.grid(row=0, column=2, padx=4, sticky=tk.W)
        self.debugger.current(args.debugger)

        optionsRow += 2

        # OK, Cancel, Help section
        # creating buttons
<<<<<<< HEAD
        QuitButton = ttk.Button(mainFrame, text="Quit", command=self.quit).grid(row=optionsRow, column=4, stick=tk.E, padx=10, pady=5)
        OKButton = ttk.Button(mainFrame, text="OK", command=self.OK).grid(row=optionsRow, column=3, padx=4, pady=5, sticky=tk.E)
=======
        QuitButton = ttk.Button(
            mainFrame, text="Quit", command=self.quit).grid(
            row=optionsRow, column=3, padx=4, pady=5, sticky=tk.E)
        OKButton = ttk.Button(mainFrame, text="OK", command=self.OK).grid(
            row=optionsRow, column=4, stick=tk.E, padx=10, pady=5)
>>>>>>> 4aefc2d5
        # TODO help not implemented yet
        # HelpButton = ttk.Button(mainFrame, text="Help", command=self.help).grid(row=optionsRow, column=0, pady=5)

        # You can set a default path here, replace the string with whereever you want.
        # self.locationName.set('/home/pi/pico_projects')

    def GetFeatures(self):
        features = []

        f = self.featuresEntry0.getCheckedItems()
        f += self.featuresEntry1.getCheckedItems()
        f += self.featuresEntry2.getCheckedItems()

        for feat in features_list:
            if features_list[feat][GUI_TEXT] in f:
                features.append(feat)

        return features

    def quit(self):
        # TODO Check if we want to exit here
        sys.exit(0)

    def OK(self):
        # OK, grab all the settings from the page, then call the generators
        projectPath = self.locationName.get()
        features = self.GetFeatures()
        projects = list()
        if (self.wantVSCode.get()):
            projects.append("vscode")

        p = Parameters(
            sdkPath=self.sdkpath, projectRoot=Path(projectPath),
            projectName=self.projectName.get(),
            gui=True, overwrite=self.wantOverwrite.get(),
            build=self.wantBuild.get(),
            features=features, projects=projects, configs=self.configs, runFromRAM=self.wantRunFromRAM.get(),
            examples=self.wantExamples.get(),
            uart=self.wantUART.get(),
            usb=self.wantUSB.get(),
            cpp=self.wantCPP.get(),
            debugger=self.debugger.current(),
            exceptions=self.wantCPPExceptions.get(),
            rtti=self.wantCPPRTTI.get())

        DoEverything(self, p)

    def browse(self):
        name = fd.askdirectory()
        self.locationName.set(name)

    def help(self):
        print("Help TODO")

    def config(self):
        # Run the configuration window
        self.configs = ConfigurationWindow(self, self.configs).get()

    def _get_filepath(self, filename):
        return os.path.join(os.path.dirname(__file__), filename)


def CheckPrerequisites():
    global isMac, isWindows
    isMac = (platform.system() == 'Darwin')
    isWindows = (platform.system() == 'Windows')

    # Do we have a compiler?
    return shutil.which(COMPILER_NAME)


def CheckSDKPath(gui):
    sdkPath = os.getenv('PICO_SDK_PATH')

    if sdkPath == None:
        m = 'Unable to locate the Raspberry Pi Pico SDK, PICO_SDK_PATH is not set'
        if (gui):
            RunWarning(m)
        else:
            print(m)
    elif not os.path.isdir(sdkPath):
        m = 'Unable to locate the Raspberry Pi Pico SDK, PICO_SDK_PATH does not point to a directory'
        if (gui):
            RunWarning(m)
        else:
            print(m)
        sdkPath = None

    return sdkPath


def ParseCommandLine():
    parser = argparse.ArgumentParser(description='Pico Project generator')
    parser.add_argument("name", nargs="?", help="Name of the project")
    parser.add_argument("-t", "--tsv", help="Select an alternative pico_configs.tsv file", default="pico_configs.tsv")
    parser.add_argument("-o", "--output", help="Set an alternative CMakeList.txt filename", default="CMakeLists.txt")
    parser.add_argument("-x", "--examples", action='store_true', help="Add example code for the Pico standard library")
    parser.add_argument("-l", "--list", action='store_true', help="List available features")
    parser.add_argument("-c", "--configs", action='store_true', help="List available project configuration items")
    parser.add_argument("-f", "--feature", action='append', help="Add feature to generated project")
    parser.add_argument("-over", "--overwrite", action='store_true', help="Overwrite any existing project AND files")
    parser.add_argument("-b", "--build", action='store_true', help="Build after project created")
    parser.add_argument("-g", "--gui", action='store_true', help="Run a GUI version of the project generator")
    parser.add_argument("-p", "--project", action='append', help="Generate projects files for IDE. Options are: vscode")
    parser.add_argument("-r", "--runFromRAM", action='store_true', help="Run the program from RAM rather than flash")
    parser.add_argument("-uart", "--uart", action='store_true', default=1, help="Console output to UART (default)")
    parser.add_argument("-nouart", "--nouart", action='store_true', default=0, help="Disable console output to UART")
    parser.add_argument("-usb", "--usb", action='store_true',
                        help="Console output to USB (disables other USB functionality")
    parser.add_argument("-cpp", "--cpp", action='store_true', default=0, help="Generate C++ code")
    parser.add_argument("-cpprtti", "--cpprtti", action='store_true',
                        default=0, help="Enable C++ RTTI (Uses more memory)")
    parser.add_argument("-cppex", "--cppexceptions", action='store_true',
                        default=0, help="Enable C++ exceptions (Uses more memory)")
    parser.add_argument("-d", "--debugger", type=int, help="Select debugger (0 = SWD, 1 = PicoProbe)", default=0)

    return parser.parse_args()


def GenerateMain(folder, projectName, features, cpp):

    template = jinja_env.get_template('main.txt')
    mapping = dict(includes=[], libraries=[])

    if (features):
        # Add any includes
        includes = []
        for feat in features:
            if (feat in features_list):
                includes.append(features_list[feat][H_FILE])
            elif (feat in stdlib_examples_list):
                includes.append(stdlib_examples_list[feat][H_FILE])
        mapping['includes'] = includes

        # Add library names so we can lookup any defines or initialisers
        mapping['libraries'] = features

    if cpp:
        filename = Path(folder) / (projectName + '.cpp')
    else:
        filename = Path(folder) / (projectName + '.c')

    with open(filename, 'w') as f:
        f.write(template.render(mapping))


def GenerateCMake(folder, params):

    filename = Path(folder) / CMAKELIST_FILENAME
    template = jinja_env.get_template("cmake.txt")

    mapping = {
        # CMake will accept forward slashes on Windows, and that's
        # seemingly a bit easier to handle than the backslashes
        'sdk_path': str(params.sdkPath).replace('\\', '/'),
        'project_name': params.projectName,
        # add the preprocessor defines for overall configuration
        'configs': params.configs, 'exceptions': params.exceptions,
        'rtti': params.rtti, 'want_cpp': params.wantCPP, 'want_run_from_ram': params.wantRunFromRAM,
        # Console output destinations
        'want_uart': params.wantUART, 'want_usb': params.wantUSB
    }

    # selected libraries/features
    if (params.features):
        mapping['features'] = params.features
        features_lib_names = []
        for feat in params.features:
            if (feat in features_list):
                features_lib_names.append(features_list[feat][LIB_NAME])
        mapping['features_list'] = features_lib_names

    with open(filename, 'w') as f:
        f.write(template.render(mapping))


# Generates the requested project files, if any
def generateProjectFiles(projectPath, debugger):

    deb = debugger_config_list[debugger]
    vscode_path = Path(projectPath, VSCODE_FOLDER)
    if not vscode_path.is_dir():
        vscode_path.mkdir(exist_ok=True)

    args = [('vscode/launch.txt', VSCODE_LAUNCH_FILENAME, dict(deb=deb)),
            ('vscode/c_properties.txt', VSCODE_C_PROPERTIES_FILENAME, dict()),
            ('vscode/settings.txt', VSCODE_SETTINGS_FILENAME, dict()),
            ('vscode/extensions.txt', VSCODE_EXTENSIONS_FILENAME, dict())]

    for template_name, file_name, mapping in args:
        template = jinja_env.get_template(template_name)
        mapping = dict(deb=deb)
        with open(projectPath / VSCODE_FOLDER / file_name, 'w') as f:
            f.write(template.render(mapping))


def LoadConfigurations():
    try:
        with open(args.tsv) as tsvfile:
            reader = csv.DictReader(tsvfile, dialect='excel-tab')
            for row in reader:
                configuration_dictionary.append(row)
    except:
        print("No Pico configurations file found. Continuing without")


def DoEverything(parent, params):

    if not os.path.exists(params.projectRoot):
        if params.wantGUI:
            mb.showerror('Raspberry Pi Pico Project Generator',
                         'Invalid project path. Select a valid path and try again')
            return
        else:
            print('Invalid project path')
            sys.exit(-1)

    oldCWD = os.getcwd()
    os.chdir(params.projectRoot)

    # Create our project folder as subfolder
    os.makedirs(params.projectName, exist_ok=True)

    os.chdir(params.projectName)

    projectPath = params.projectRoot / params.projectName

    # First check if there is already a project in the folder
    # If there is we abort unless the overwrite flag it set
    if os.path.exists(CMAKELIST_FILENAME):
        if not params.wantOverwrite:
            if params.wantGUI:
                # We can ask the user if they want to overwrite
                y = mb.askquestion(
                    'Raspberry Pi Pico Project Generator',
                    'There already appears to be a project in this folder. \nPress Yes to overwrite project files, or Cancel to chose another folder')
                if y != 'yes':
                    return
            else:
                print('There already appears to be a project in this folder. Use the --overwrite option to overwrite the existing project')
                sys.exit(-1)

        # We should really confirm the user wants to overwrite
        #print('Are you sure you want to overwrite the existing project files? (y/N)')
        #c = input().split(" ")[0]
        # if c != 'y' and c != 'Y' :
        #    sys.exit(0)

    # Copy the SDK finder cmake file to our project folder
    # Can be found here <PICO_SDK_PATH>/external/pico_sdk_import.cmake
    shutil.copyfile(params.sdkPath / 'external' / 'pico_sdk_import.cmake', projectPath / 'pico_sdk_import.cmake')

    if params.features:
        features_and_examples = params.features[:]
    else:
        features_and_examples = []

    if params.wantExamples:
        features_and_examples = list(stdlib_examples_list.keys()) + features_and_examples

    GenerateMain('.', params.projectName, features_and_examples, params.wantCPP)

    GenerateCMake('.', params)

    # Create a build folder, and run our cmake project build from it
    if not os.path.exists('build'):
        os.mkdir('build')

    os.chdir('build')

    cpus = os.cpu_count()
    if cpus == None:
        cpus = 1

    if isWindows:
        cmakeCmd = 'cmake -DCMAKE_BUILD_TYPE=Debug -G "NMake Makefiles" ..'
        makeCmd = 'nmake -j ' + str(cpus)
    else:
        cmakeCmd = 'cmake -DCMAKE_BUILD_TYPE=Debug ..'
        makeCmd = 'make -j' + str(cpus)

    if params.wantGUI:
        RunCommandInWindow(parent, cmakeCmd)
    else:
        os.system(cmakeCmd)

    if params.projects:
        generateProjectFiles(projectPath, params.debugger)

    if params.wantBuild:
        if params.wantGUI:
            RunCommandInWindow(parent, makeCmd)
        else:
            os.system(makeCmd)
            print('\nIf the application has built correctly, you can now transfer it to the Raspberry Pi Pico board')

    os.chdir(oldCWD)


###################################################################################
# main execution starteth here

args = ParseCommandLine()

if args.nouart:
    args.uart = False

#  TODO this could be better, need some constants etc
if args.debugger > 1:
    args.debugger = 0

# Check we have everything we need to compile etc
c = CheckPrerequisites()

# TODO Do both warnings in the same error message so user does have to keep coming back to find still more to do

if c == None:
    m = 'Unable to find the `' + COMPILER_NAME + '` compiler\n'
    m += 'You will need to install an appropriate compiler to build a Raspberry Pi Pico project\n'
    m += 'See the Raspberry Pi Pico documentation for how to do this on your particular platform\n'

    if (args.gui):
        RunWarning(m)
    else:
        print(m)
    sys.exit(-1)

if args.name == None and not args.gui and not args.list and not args.configs:
    print("No project name specfied\n")
    sys.exit(-1)

# load/parse any configuration dictionary we may have
LoadConfigurations()

p = CheckSDKPath(args.gui)

if p == None:
    sys.exit(-1)

sdkPath = Path(p)

if args.gui:
    RunGUI(sdkPath, args)  # does not return, only exits

projectRoot = Path(os.getcwd())

if args.list or args.configs:
    if args.list:
        print("Available project features:\n")
        for feat in features_list:
            print(feat.ljust(6), '\t', features_list[feat][GUI_TEXT])
        print('\n')

    if args.configs:
        print("Available project configuration items:\n")
        for conf in configuration_dictionary:
            print(conf['name'].ljust(40), '\t', conf['description'])
        print('\n')

    sys.exit(0)
else:
    p = Parameters(
        sdkPath=sdkPath, projectRoot=projectRoot, projectName=args.name, gui=False, overwrite=args.overwrite,
        build=args.build, features=args.feature, projects=args.project, configs=(),
        runFromRAM=args.runFromRAM, examples=args.examples, uart=args.uart, usb=args.usb, cpp=args.cpp,
        debugger=args.debugger, exceptions=args.cppexceptions, rtti=args.cpprtti)

    DoEverything(None, p)<|MERGE_RESOLUTION|>--- conflicted
+++ resolved
@@ -369,15 +369,10 @@
             box.grid(row=2, column=i, padx=0, sticky=tk.W + tk.E)
             i += 1
 
-<<<<<<< HEAD
         self.descriptionText.grid(row = 3, column=0, columnspan=4, sticky=tk.W + tk.E)
         cancelButton.grid(column=5, row = 3, padx=5)
         okButton.grid(column=4, row = 3, sticky=tk.E, padx=5)
-=======
-        self.descriptionText.grid(row=3, column=0, columnspan=4, sticky=tk.W + tk.E)
-        cancelButton.grid(column=4, row=3, sticky=tk.E, padx=5)
-        okButton.grid(column=5, row=3, padx=5)
->>>>>>> 4aefc2d5
+
 
         # populate the list box with our config options
         for conf in configuration_dictionary:
@@ -638,16 +633,10 @@
 
         # OK, Cancel, Help section
         # creating buttons
-<<<<<<< HEAD
+
         QuitButton = ttk.Button(mainFrame, text="Quit", command=self.quit).grid(row=optionsRow, column=4, stick=tk.E, padx=10, pady=5)
         OKButton = ttk.Button(mainFrame, text="OK", command=self.OK).grid(row=optionsRow, column=3, padx=4, pady=5, sticky=tk.E)
-=======
-        QuitButton = ttk.Button(
-            mainFrame, text="Quit", command=self.quit).grid(
-            row=optionsRow, column=3, padx=4, pady=5, sticky=tk.E)
-        OKButton = ttk.Button(mainFrame, text="OK", command=self.OK).grid(
-            row=optionsRow, column=4, stick=tk.E, padx=10, pady=5)
->>>>>>> 4aefc2d5
+
         # TODO help not implemented yet
         # HelpButton = ttk.Button(mainFrame, text="Help", command=self.help).grid(row=optionsRow, column=0, pady=5)
 
